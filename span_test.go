--- conflicted
+++ resolved
@@ -7,12 +7,7 @@
 	"github.com/stretchr/testify/assert"
 
 	"github.com/instana/golang-sensor"
-<<<<<<< HEAD
-	//opentracing "github.com/opentracing/opentracing-go"
-=======
-	bt "github.com/opentracing/basictracer-go"
 	ot "github.com/opentracing/opentracing-go"
->>>>>>> 6ba06551
 )
 
 func TestBasicSpan(t *testing.T) {
@@ -31,21 +26,14 @@
 
 	assert.NotNil(t, span.Raw.Context, "Context is nil!")
 	assert.NotNil(t, span.Duration, "Duration is nil!")
-<<<<<<< HEAD
 	assert.NotNil(t, span.Raw.Operation, "Operation is nil!")
-	assert.NotNil(t, span.Raw.ParentSpanID, "ParentSpan is nil!")
+	assert.Equal(t, span.Raw.ParentSpanID, uint64(0), "ParentSpan shouldn't have a value")
 	assert.NotNil(t, span.Raw.Start, "Start is nil!")
 	assert.Nil(t, span.Raw.Tags, "Tags is nil!")
-=======
-	assert.NotNil(t, span.Operation, "Operation is nil!")
-	assert.Equal(t, span.ParentSpanID, uint64(0), "ParentSpan shouldn't have a value")
-	assert.NotNil(t, span.Start, "Start is nil!")
-	assert.Nil(t, span.Tags, "Tags is nil!")
->>>>>>> 6ba06551
 }
 
 func TestSpanHeritage(t *testing.T) {
-	recorder := bt.NewInMemoryRecorder()
+	recorder := instana.NewTestRecorder()
 	tracer := instana.NewTracerWithEverything(&instana.Options{}, recorder)
 
 	parentSpan := tracer.StartSpan("parent")
@@ -62,20 +50,20 @@
 	cSpan := spans[0]
 	pSpan := spans[1]
 
-	assert.Equal(t, "child", cSpan.Operation, "Child span name doesn't compute")
-	assert.Equal(t, "parent", pSpan.Operation, "Parent span name doesn't compute")
+	assert.Equal(t, "child", cSpan.Raw.Operation, "Child span name doesn't compute")
+	assert.Equal(t, "parent", pSpan.Raw.Operation, "Parent span name doesn't compute")
 
 	// Parent should not have a parent
-	assert.Equal(t, pSpan.ParentSpanID, uint64(0), "ParentSpanID shouldn't have a value")
+	assert.Equal(t, int64(0), pSpan.Raw.ParentSpanID, "ParentSpanID shouldn't have a value")
 
 	// Child must have parent ID set as parent
-	assert.Equal(t, pSpan.Context.SpanID, cSpan.ParentSpanID, "parentID doesn't match")
+	assert.Equal(t, pSpan.Raw.Context.SpanID, cSpan.Raw.ParentSpanID, "parentID doesn't match")
 
 	// Must be root span
-	assert.Equal(t, pSpan.Context.TraceID, pSpan.Context.SpanID, "not a root span")
+	assert.Equal(t, pSpan.Raw.Context.TraceID, pSpan.Raw.Context.SpanID, "not a root span")
 
 	// Trace ID must be consistent across spans
-	assert.Equal(t, cSpan.Context.TraceID, pSpan.Context.TraceID, "trace IDs don't match")
+	assert.Equal(t, cSpan.Raw.Context.TraceID, pSpan.Raw.Context.TraceID, "trace IDs don't match")
 
 }
 
