# Instana Go Sensor

The Instana Go sensor consists of two parts:

* metrics sensor
* [OpenTracing](http://opentracing.io) tracer

To use sensor only without tracing ability, import the `instana` package and run

	instana.InitSensor(opt)

in your main function. The init function takes an `Options` object with the following optional fields:

* **Service** - global service name that will be used to identify the program in the Instana backend
* **AgentHost**, **AgentPort** - default to localhost:42699, set the coordinates of the Instana proxy agent
* **LogLevel** - one of Error, Warn, Info or Debug

Once initialised, the sensor will try to connect to the given Instana agent and in case of connection success will send metrics and snapshot information through the agent to the backend.

In case you want to use the OpenTracing tracer, it will automatically initialise the sensor and thus also activate the metrics stream. To activate the global tracer, run for example

	ot.InitGlobalTracer(instana.NewTracerWithOptions(&instana.Options{
		Service:  SERVICE,
		LogLevel: instana.DEBUG}))

in your main functions. The tracer takes same options that the sensor takes for initialisation, described above.

<<<<<<< HEAD
The tracer is able to protocol and piggyback OpenTracing baggage, tags and logs. Only text mapping is implemented yet, binary is not supported. Also, the tracer tries to map the OpenTracing spans to the Instana model based on OpenTracing recommended tags. See `simple` example for details on how recommended tags are used.
=======
* in order to use the fully qualified Instana exit/entry/error tracing, two Logs need to be provided:
	* **type** - can be either HTTPServer, HTTPClient or RPC
	* **data** - corresponding data structure, either `HTTPData` or `RCPData`
* in case the type is not provided, the created span defaults to `RPC` and data is automatically collected the best effort way
>>>>>>> daebecc2

The Instana tracer will remap OpenTracing HTTP headers into Instana Headers, so parallel use with some other OpenTracing model is not possible. The instana tracer is based on the OpenTracing Go basictracer with necessary modifications to map to the Instana tracing model. Also, sampling isn't implemented yet and will be focus of future work.

Following examples are included in the `examples` folder:

* **simple** - demoes generally how to use the tracer
* **http** - demoes how http server and client should be instrumented
* **rpc** - demoes the fallback to RPC<|MERGE_RESOLUTION|>--- conflicted
+++ resolved
@@ -25,14 +25,7 @@
 
 in your main functions. The tracer takes same options that the sensor takes for initialisation, described above.
 
-<<<<<<< HEAD
 The tracer is able to protocol and piggyback OpenTracing baggage, tags and logs. Only text mapping is implemented yet, binary is not supported. Also, the tracer tries to map the OpenTracing spans to the Instana model based on OpenTracing recommended tags. See `simple` example for details on how recommended tags are used.
-=======
-* in order to use the fully qualified Instana exit/entry/error tracing, two Logs need to be provided:
-	* **type** - can be either HTTPServer, HTTPClient or RPC
-	* **data** - corresponding data structure, either `HTTPData` or `RCPData`
-* in case the type is not provided, the created span defaults to `RPC` and data is automatically collected the best effort way
->>>>>>> daebecc2
 
 The Instana tracer will remap OpenTracing HTTP headers into Instana Headers, so parallel use with some other OpenTracing model is not possible. The instana tracer is based on the OpenTracing Go basictracer with necessary modifications to map to the Instana tracing model. Also, sampling isn't implemented yet and will be focus of future work.
 
